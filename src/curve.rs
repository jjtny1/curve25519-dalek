// -*- mode: rust; -*-
//
// To the extent possible under law, the authors have waived all copyright and
// related or neighboring rights to curve25519-dalek, using the Creative
// Commons "CC0" public domain dedication.  See
// <http://creativecommons.org/publicdomain/zero/.0/> for full details.
//
// Authors:
// - Isis Agora Lovecruft <isis@patternsinthevoid.net>
// - Henry de Valence <hdevalence@hdevalence.ca>

//! Group operations for Curve25519, in the form of the twisted
//! Edwards curve -x²+y²=1+dx²y² modulo p=2²⁵⁵-19 with
//! parameter d=-121665/121666.
//!
//! # Curve representations
//!
//! Internally, we use several different models for the curve.  Here
//! is a sketch of the relationship between the models, following [a
//! post](https://moderncrypto.org/mail-archive/curves/2016/000807.html)
//! by Ben Smith on the moderncrypto mailing list.
//!
//! Begin with the affine equation for the curve,
//!
//!     -x² + y² = 1 + dx²y².       <span style="float: right">(1)</span>
//!
//! Next, pass to the projective closure 𝗣^1 x 𝗣^1 by setting x=X/Z,
//! y=Y/T.  Clearing denominators gives the model
//!
//!     -X²T² + Y²Z² = Z²T² + dX²Y². <span style="float: right">(2)<span>
//!
//! To map from 𝗣^1 x 𝗣^1, a product of two lines, to 𝗣^3, we use the
//! Segre embedding,
//!
//!     σ : ((X:Z),(Y:T)) ↦ (XY:XT:ZY:ZT).  <span style="float: right">(3)</span>
//!
//! Using coordinates (W₀:W₁:W₂:W₃) for 𝗣^3, the image of σ(𝗣^1 x 𝗣^1)
//! is the surface defined by W₀W₃=W₁W₂, and under σ, equation (2)
//! becomes
//!
//!     -W₁² + W₂² = W₃² + dW₀².   <span style="float: right">(4)</span>
//!
//! Up to variable naming, this is exactly the curve model introduced
//! in ["Twisted Edwards Curves
//! Revisited"](https://www.iacr.org/archive/asiacrypt2008/53500329/53500329.pdf)
//! by Hisil, Wong, Carter, and Dawson.  We can map from 𝗣^3 to 𝗣² by
//! sending (W₀:W₁:W₂:W₃) to (W₁:W₂:W₃).  Notice that
//!
//!     W₁/W₃ = XT/ZT = X/Z = x    <span style="float: right">(5)</span>
//!
//!     W₂/W₃ = ZY/ZT = Y/T = y,   <span style="float: right">(6)</span>
//!
//! so this is the same as if we had started with the affine model (1)
//! and passed to 𝗣^2 by setting `x = W₁/W₃`, `y = W₂/W₃`.  Up to
//! variable naming, this is the projective representation introduced
//! in ["Twisted Edwards Curves"](https://eprint.iacr.org/2008/013).
//!
//! Following the implementation strategy in the ref10 reference
//! implementation for [Ed25519](https://ed25519.cr.yp.to/ed25519-20110926.pdf),
//! we use several different models for curve points:
//!
//! * CompletedPoint: points in 𝗣^1 x 𝗣^1;
//! * ExtendedPoint: points in 𝗣^3;
//! * ProjectivePoint: points in 𝗣^2.
//!
//! Finally, to accelerate additions, we use two cached point formats,
//! one for the affine model and one for the 𝗣^3 model:
//!
//! * AffineNielsPoint: `(y+x, y-x, 2dxy)`
//! * ProjectiveNielsPoint: `(Y+X, Y-X, Z, 2dXY)`
//!
//! [1]: https://moderncrypto.org/mail-archive/curves/2016/000807.html

// We allow non snake_case names because coordinates in projective space are
// traditionally denoted by the capitalisation of their respective
// counterparts in affine space.  Yeah, you heard me, rustc, I'm gonna have my
// affine and projective cakes and eat both of them too.
#![allow(non_snake_case)]

use core::fmt::Debug;
use core::iter::Iterator;
use core::ops::{Add, Sub, Neg};
use core::cmp::{PartialEq, Eq};

use constants;
use field::FieldElement;
use scalar::Scalar;
use subtle::arrays_equal_ct;
use subtle::bytes_equal_ct;
use subtle::CTAssignable;
use subtle::CTEq;
use subtle::CTNegatable;

// ------------------------------------------------------------------------
// Compressed points
// ------------------------------------------------------------------------

/// In "Edwards y" format, the point `(x,y)` on the curve is
/// determined by the `y`-coordinate and the sign of `x`, marshalled
/// into a 32-byte array.
///
/// The first 255 bits of a CompressedEdwardsY represent the
/// y-coordinate. The high bit of the 32nd byte gives the sign of `x`.
#[derive(Copy, Clone, Eq, PartialEq)]
pub struct CompressedEdwardsY(pub [u8; 32]);

impl Debug for CompressedEdwardsY {
    fn fmt(&self, f: &mut ::core::fmt::Formatter) -> ::core::fmt::Result {
        write!(f, "CompressedPoint: {:?}", self.as_bytes())
    }
}

impl CompressedEdwardsY {
    /// View this `CompressedEdwardsY` as an array of bytes.
    pub fn as_bytes<'a>(&'a self) -> &'a [u8; 32] {
        &self.0
    }

    /// Copy this `CompressedEdwardsY` to an array of bytes.
    /// XXX is this useful?
    pub fn to_bytes(&self) -> [u8; 32] {
        self.0
    }

    /// Attempt to decompress to an `ExtendedPoint`.
    ///
    /// Returns `None` if the input is not the `y`-coordinate of a
    /// curve point.
    pub fn decompress(&self) -> Option<ExtendedPoint> { // FromBytes()
        let Y = FieldElement::from_bytes(self.as_bytes());
        let Z = FieldElement::one();
        let YY = Y.square();
        let u = &YY - &Z;                    // u =  y²-1
        let v = &(&YY * &constants::d) + &Z; // v = dy²+1
        let (is_nonzero_square, mut X) = FieldElement::sqrt_ratio(&u, &v);

        if is_nonzero_square != 1u8 { return None; }

        // Flip the sign of X if it's not correct
        let compressed_sign_bit = self.as_bytes()[31] >> 7;
        let    current_sign_bit = X.is_negative_ed25519();
        X.conditional_negate(current_sign_bit ^ compressed_sign_bit);

        Some(ExtendedPoint{ X: X, Y: Y, Z: Z, T: &X * &Y })
    }
}

/// In "Montgomery u" format, as used in X25519, a point `(u,v)` on
/// the Montgomery curve
///
///    v^2 = u * (u^2 + 486662*u + 1)
///
/// is represented just by `u`.  Note that we use `(u,v)` instead of
/// `(x,y)` for Montgomery coordinates to avoid confusion with Edwards
/// coordinates.  For Montgomery curves, it is possible to compute the
/// `u`-coordinate of `n(u,v)` just from `n` and `u`, so it is not
/// necessary to use `v` for a Diffie-Hellman key exchange.
///
/// XXX add note on monty, twist security, edwards impl of x25519, rfc7748
#[derive(Copy, Clone, Debug, PartialEq, Eq)]
pub struct CompressedMontgomeryU(pub [u8; 32]);

impl CompressedMontgomeryU {
    /// View this `CompressedMontgomeryU` as an array of bytes.
    pub fn to_bytes(&self) -> [u8; 32] {
        self.0
    }

    /// Attempt to decompress to an `ExtendedPoint`.
    ///
    /// # Note
    ///
    /// Since there are two curve points with the same
    /// `u`-coordinate, the `u`-coordinate does not fully specify a
    /// point.  That is, roundtripping between an `ExtendedPoint` and
    /// a `CompressedMontgomeryU` discards its sign bit.
    ///
    /// # Warning
    ///
    /// This function is *not* constant time.
    ///
    /// # Return
    ///
    /// An `Option<ExtendedPoint>`, which will be `None` if either condition holds:
    ///
    /// * `u = -1`, or
    /// * `v` is not square.
    //
    // XXX any other exceptional points for the birational map?
    pub fn decompress(&self) -> Option<ExtendedPoint> {
        let u:   FieldElement = FieldElement::from_bytes(&self.0);

        // If u = -1, then v^2 = u*(u^2+486662*u+1) = 486660.
        // But 486660 is nonsquare mod p, so this is not a curve point.
        //
        // Note: currently, without this check, u = -1 will accidentally
        // decode to a valid (but incorrect) point, since 0.invert() = 0.
        if u == FieldElement::minus_one() {
            return None;
        }

        let y: FieldElement = CompressedMontgomeryU::to_edwards_y(&u); // y = (u-1)/(u+1)

        CompressedEdwardsY(y.to_bytes()).decompress()
    }

    /// Given a Montgomery `u` coordinate, compute an Edwards `y` via
    /// `y = (u-1)/(u+1)`.
    ///
    /// # Return
    ///
    /// A `FieldElement` corresponding to this coordinate, but in Edwards form.
    fn to_edwards_y(u: &FieldElement) -> FieldElement {
        // Since `u = (1+y)/(1-y)` and `v = √(u(u²+Au+1))`, so `y = (u-1)/(u+1)`.
        &(u - &FieldElement::one()) * &(u + &FieldElement::one()).invert()
    }

    /// Given a Montgomery `u` coordinate, compute the corresponding
    /// Montgomery `v` coordinate by computing the right-hand side of
    /// the Montgomery field equation, `v² = u(u² + Au +1)`.
    ///
    /// # Return
    ///
    /// A tuple of (`u8`, `FieldElement`), where the `u8` is `1` if the v² was
    /// actually a square and `0` if otherwise, along with a `FieldElement`: the
    /// Montgomery `v` corresponding to this `u`.
    fn to_montgomery_v(u: &FieldElement) -> (u8, FieldElement) {
        let one:       FieldElement = FieldElement::one();
        let v_squared: FieldElement = u * &(&(&u.square() + &(&(&constants::A * u) + &one)));
        let v_inv:     FieldElement;
        let v:         FieldElement;
        let okay:      u8;

        let (okay, v_inv) = v_squared.invsqrt();
        let v = &v_inv * &v_squared;

        (okay, v)
    }

    /// Given Montgomery coordinates `(u, v)`, recover the Edwards `x` coordinate.
    ///
    /// # Inputs
    ///
    /// * `u` and `v` are both `&FieldElement`s, corresponding the the `(u, v)`
    ///   coordinates of this `CompressedMontgomeryU`.
    /// * `sign` is an &u8.
    ///
    /// ## Explanation of choice of `sign`
    ///
    /// ### Original Signal behaviour:
    ///
    /// - `1u8` will leave `x` negative if it is negative, and will negate
    ///   `x` if it is positive, and
    /// - `0u8` will leave `x` positive if it is positive, and will negate
    ///   `x` if it is negative.
    ///
    /// Hence, if `sign` is `1u8`, the returned `x` will be negative.
    /// Otherwise, if `sign` is `0u8`, the returned `x` will be positive.
    ///
    /// # Return
    ///
    /// A `FieldElement`, the Edwards `x` coordinate, by using `(u, v)` to
    /// convert from Montgomery to Edwards form via the right-hand side of the
    /// equation: `x=(u/v)*sqrt(-A-2)`.
    fn to_edwards_x(u: &FieldElement, v: &FieldElement, sign: &u8) -> FieldElement {
        let mut x: FieldElement = &(u * &v.invert()) * &constants::SQRT_MINUS_APLUS2;
        let neg_x: FieldElement = -(&x);
        let current_sign:    u8 = x.is_negative_ed25519();

        // Negate x to match the sign:
        x.conditional_assign(&neg_x, current_sign ^ sign);
        x
    }
}

// ------------------------------------------------------------------------
// Internal point representations
// ------------------------------------------------------------------------

/// An `ExtendedPoint` is a point on the curve in 𝗣³(𝔽ₚ).
/// A point (x,y) in the affine model corresponds to (x:y:1:xy).
// XXX members should not be public, but that's needed for the
// constants module. Fix when RFC #1422 lands:
// https://github.com/rust-lang/rust/issues/32409
#[derive(Copy, Clone)]
#[allow(missing_docs)]
pub struct ExtendedPoint {
    pub X: FieldElement,
    pub Y: FieldElement,
    pub Z: FieldElement,
    pub T: FieldElement,
}

/// A `ProjectivePoint` is a point on the curve in 𝗣²(𝔽ₚ).
/// A point (x,y) in the affine model corresponds to (x:y:1).
#[derive(Copy, Clone)]
pub struct ProjectivePoint {
    X: FieldElement,
    Y: FieldElement,
    Z: FieldElement,
}

/// A CompletedPoint is a point ((X:Z), (Y:T)) in 𝗣¹(𝔽ₚ)×𝗣¹(𝔽ₚ).
/// A point (x,y) in the affine model corresponds to ((x:1),(y:1)).
#[derive(Copy, Clone)]
pub struct CompletedPoint {
    X: FieldElement,
    Y: FieldElement,
    Z: FieldElement,
    T: FieldElement,
}

/// A pre-computed point in the affine model for the curve, represented as
/// (y+x, y-x, 2dxy).  These precomputations accelerate addition and
/// subtraction, and were introduced by Niels Duif in the ed25519 paper
/// ["High-Speed High-Security Signatures"](https://ed25519.cr.yp.to/ed25519-20110926.pdf).
// Safe to derive Eq because affine coordinates.
#[derive(Copy, Clone, Eq, PartialEq)]
#[allow(missing_docs)]
pub struct AffineNielsPoint {
    pub y_plus_x:  FieldElement,
    pub y_minus_x: FieldElement,
    pub xy2d:      FieldElement,
}

/// A pre-computed point in the P³(𝔽ₚ) model for the curve, represented as
/// (Y+X, Y-X, Z, 2dXY).  These precomputations accelerate addition and
/// subtraction, and were introduced by Niels Duif in the ed25519 paper
/// ["High-Speed High-Security Signatures"](https://ed25519.cr.yp.to/ed25519-20110926.pdf).
#[derive(Copy, Clone)]
pub struct ProjectiveNielsPoint {
    Y_plus_X:  FieldElement,
    Y_minus_X: FieldElement,
    Z:         FieldElement,
    T2d:       FieldElement,
}

// ------------------------------------------------------------------------
// Constructors
// ------------------------------------------------------------------------

/// Trait for curve point types which have an identity constructor.
pub trait Identity {
    /// Returns the identity element of the curve.
    /// Can be used as a constructor.
    fn identity() -> Self;
}

impl Identity for CompressedEdwardsY {
    fn identity() -> CompressedEdwardsY {
        CompressedEdwardsY([1, 0, 0, 0, 0, 0, 0, 0,
                            0, 0, 0, 0, 0, 0, 0, 0,
                            0, 0, 0, 0, 0, 0, 0, 0,
                            0, 0, 0, 0, 0, 0, 0, 0])
    }
}

impl Identity for ExtendedPoint {
    fn identity() -> ExtendedPoint {
        ExtendedPoint{ X: FieldElement::zero(),
                       Y: FieldElement::one(),
                       Z: FieldElement::one(),
                       T: FieldElement::zero() }
    }
}

impl Identity for ProjectivePoint {
    fn identity() -> ProjectivePoint {
        ProjectivePoint{ X: FieldElement::zero(),
                         Y: FieldElement::one(),
                         Z: FieldElement::one() }
    }
}

impl Identity for ProjectiveNielsPoint {
    fn identity() -> ProjectiveNielsPoint {
        ProjectiveNielsPoint{ Y_plus_X:  FieldElement::one(),
                     Y_minus_X: FieldElement::one(),
                     Z:         FieldElement::one(),
                     T2d:       FieldElement::zero() }
    }
}

impl Identity for AffineNielsPoint {
    fn identity() -> AffineNielsPoint {
        AffineNielsPoint{
            y_plus_x:  FieldElement::one(),
            y_minus_x: FieldElement::one(),
            xy2d:      FieldElement::zero(),
        }
    }
}

// ------------------------------------------------------------------------
// Validity checks (for debugging, not CT)
// ------------------------------------------------------------------------

/// Trait for checking whether a point is on the curve
pub trait ValidityCheck {
    /// Checks whether the point is on the curve. Not CT.
    fn is_valid(&self) -> bool;
}

impl ValidityCheck for ProjectivePoint {
    fn is_valid(&self) -> bool {
        // Curve equation is    -x^2 + y^2 = 1 + d*x^2*y^2,
        // homogenized as (-X^2 + Y^2)*Z^2 = Z^4 + d*X^2*Y^2
        let XX = self.X.square();
        let YY = self.Y.square();
        let ZZ = self.Z.square();
        let ZZZZ = ZZ.square();
        let lhs = &(&YY - &XX) * &ZZ;
        let rhs = &ZZZZ + &(&constants::d * &(&XX * &YY));

        lhs == rhs
    }
}

impl ValidityCheck for ExtendedPoint {
    // XXX this should also check that T is correct
    fn is_valid(&self) -> bool {
        self.to_projective().is_valid()
    }
}

// ------------------------------------------------------------------------
// Constant-time assignment
// ------------------------------------------------------------------------

impl CTAssignable for ProjectiveNielsPoint {
    fn conditional_assign(&mut self, other: &ProjectiveNielsPoint, choice: u8) {
        self.Y_plus_X.conditional_assign(&other.Y_plus_X, choice);
        self.Y_minus_X.conditional_assign(&other.Y_minus_X, choice);
        self.Z.conditional_assign(&other.Z, choice);
        self.T2d.conditional_assign(&other.T2d, choice);
    }
}

impl CTAssignable for AffineNielsPoint {
    fn conditional_assign(&mut self, other: &AffineNielsPoint, choice: u8) {
        // PreComputedGroupElementCMove()
        self.y_plus_x.conditional_assign(&other.y_plus_x, choice);
        self.y_minus_x.conditional_assign(&other.y_minus_x, choice);
        self.xy2d.conditional_assign(&other.xy2d, choice);
    }
}

// ------------------------------------------------------------------------
// Constant-time Equality
// ------------------------------------------------------------------------

impl CTEq for ExtendedPoint {
    fn ct_eq(&self, other: &ExtendedPoint) -> u8 {
<<<<<<< HEAD
        arrays_equal_ct( self.compress().as_bytes(),
                        other.compress().as_bytes())
=======
        arrays_equal_ct(&self.compress_edwards().0, &other.compress_edwards().0)
>>>>>>> 20ace8da
    }
}

/// Trait for testing if a curve point is equivalent to the identity point.
pub trait IsIdentity {
    /// Return true if this element is the identity element of the curve.
    fn is_identity(&self) -> bool;
}

/// Implement generic identity equality testing for a point representations
/// which have constant-time equality testing and a defined identity
/// constructor.
impl<T> IsIdentity for T where T: CTEq + Identity {
    fn is_identity(&self) -> bool {
        let identity: T = T::identity();

        if self.ct_eq(&identity) == 1u8 {
            return true;
        } else {
            return false;
        }
    }
}

// ------------------------------------------------------------------------
// Point conversions
// ------------------------------------------------------------------------

impl ProjectivePoint {
    /// Convert to the extended twisted Edwards representation of this
    /// point.
    ///
    /// From §3 in [0]:
    ///
    /// Given (X:Y:Z) in Ɛ, passing to Ɛₑ can be performed in 3M+1S by
    /// computing (XZ,YZ,XY,Z²).  (Note that in that paper, points are
    /// (X:Y:T:Z) so this really does match the code below).
    #[allow(dead_code)]  // rustc complains this is unused even when it's used
    fn to_extended(&self) -> ExtendedPoint {
        ExtendedPoint{
            X: &self.X * &self.Z,
            Y: &self.Y * &self.Z,
            Z: self.Z.square(),
            T: &self.X * &self.Y,
        }
    }

    /// Convert this point to a `CompressedEdwardsY`
    pub fn compress_edwards(&self) -> CompressedEdwardsY {
        let recip = self.Z.invert();
        let x = &self.X * &recip;
        let y = &self.Y * &recip;
        let mut s: [u8; 32];

        s      =  y.to_bytes();
        s[31] ^= (x.is_negative_ed25519() << 7) as u8;
        CompressedEdwardsY(s)
    }

    /// Convert this point to a `CompressedMontgomeryU`.
    /// Note that this discards the sign.
    ///
    /// # Return
    /// - `None` if `self` is the identity point;
    /// - `Some(CompressedMontgomeryU)` otherwise.
    ///
    pub fn compress_montgomery(&self) -> Option<CompressedMontgomeryU> {
        // u = (1 + y) /  (1 - y)
        // v = sqrt(-486664) * u / x
        //
        // since y = Y/Z, x = X/Z,
        //
        // u = (1 + Y/Z) / (1 - Y/Z);
        //   =   (Z + Y) / (Z - Y);
        //
        // exceptional points:
        // y = 1 <=> Y/Z = 1 <=> Z - Y = 0
        let Z_plus_Y   = &self.Z + &self.Y;
        let Z_minus_Y  = &self.Z - &self.Y;
        let u = &Z_plus_Y * &Z_minus_Y.invert();

        if Z_minus_Y.is_zero() == 0u8 {
            Some(CompressedMontgomeryU(u.to_bytes()))
        } else {
            None
        }
    }
}

impl ExtendedPoint {
    /// Convert to a ProjectiveNielsPoint
    pub fn to_cached(&self) -> ProjectiveNielsPoint {
        ProjectiveNielsPoint{
            Y_plus_X:  &self.Y + &self.X,
            Y_minus_X: &self.Y - &self.X,
            Z:          self.Z,
            T2d:       &self.T * &constants::d2,
        }
    }

    /// Convert the representation of this point from extended Twisted Edwards
    /// coodinates to projective coordinates.
    ///
    /// Given a point in Ɛₑ, we can convert to projective coordinates
    /// cost-free by simply ignoring T.
    fn to_projective(&self) -> ProjectivePoint {
        ProjectivePoint{
            X: self.X,
            Y: self.Y,
            Z: self.Z,
        }
    }

    /// Dehomogenize to a AffineNielsPoint.
    /// Mainly for testing.
    pub fn to_precomputed(&self) -> AffineNielsPoint {
        let recip = self.Z.invert();
        let x = &self.X * &recip;
        let y = &self.Y * &recip;
        let xy2d = &(&x * &y) * &constants::d2;
        AffineNielsPoint{
            y_plus_x:  &y + &x,
            y_minus_x: &y - &x,
            xy2d:      xy2d
        }
    }

    /// Compress this point to `CompressedEdwardsY` format.
    pub fn compress_edwards(&self) -> CompressedEdwardsY {
        self.to_projective().compress_edwards()
    }

    /// Convert this point to a `CompressedMontgomeryU`.
    /// Note that this discards the sign.
    ///
    /// # Return
    /// - `None` if `self` is the identity point;
    /// - `Some(CompressedMontgomeryU)` otherwise.
    ///
    pub fn compress_montgomery(&self) -> Option<CompressedMontgomeryU> {
        self.to_projective().compress_montgomery()
    }
}

impl CompletedPoint {
    /// Convert to a ProjectivePoint
    pub fn to_projective(&self) -> ProjectivePoint {
        ProjectivePoint{
            X: &self.X * &self.T,
            Y: &self.Y * &self.Z,
            Z: &self.Z * &self.T,
        }
    }

    /// Convert to an ExtendedPoint
    pub fn to_extended(&self) -> ExtendedPoint {
        ExtendedPoint{
            X: &self.X * &self.T,
            Y: &self.Y * &self.Z,
            Z: &self.Z * &self.T,
            T: &self.X * &self.Y,
        }
    }
}

// ------------------------------------------------------------------------
// Doubling
// ------------------------------------------------------------------------

impl ProjectivePoint {
    /// Double this point: return self + self
    pub fn double(&self) -> CompletedPoint { // Double()
        let XX          = self.X.square();
        let YY          = self.Y.square();
        let ZZ2         = self.Z.square2();
        let X_plus_Y    = &self.X + &self.Y;
        let X_plus_Y_sq = X_plus_Y.square();
        let YY_plus_XX  = &YY + &XX;
        let YY_minus_XX = &YY - &XX;

        CompletedPoint{
            X: &X_plus_Y_sq - &YY_plus_XX,
            Y: YY_plus_XX,
            Z: YY_minus_XX,
            T: &ZZ2 - &YY_minus_XX
        }
    }
}

impl ExtendedPoint {
    /// Add this point to itself.
    pub fn double(&self) -> ExtendedPoint {
        self.to_projective().double().to_extended()
    }
}

// ------------------------------------------------------------------------
// Addition and Subtraction
// ------------------------------------------------------------------------

impl<'a,'b> Add<&'b ProjectiveNielsPoint> for &'a ExtendedPoint {
    type Output = CompletedPoint;

    fn add(self, other: &'b ProjectiveNielsPoint) -> CompletedPoint {
        let Y_plus_X  = &self.Y + &self.X;
        let Y_minus_X = &self.Y - &self.X;
        let PP = &Y_plus_X  * &other.Y_plus_X;
        let MM = &Y_minus_X * &other.Y_minus_X;
        let TT2d = &self.T * &other.T2d;
        let ZZ   = &self.Z * &other.Z;
        let ZZ2  = &ZZ + &ZZ;

        CompletedPoint{
            X: &PP - &MM,
            Y: &PP + &MM,
            Z: &ZZ2 + &TT2d,
            T: &ZZ2 - &TT2d
        }
    }
}

impl<'a,'b> Sub<&'b ProjectiveNielsPoint> for &'a ExtendedPoint {
    type Output = CompletedPoint;

    fn sub(self, other: &'b ProjectiveNielsPoint) -> CompletedPoint {
        let Y_plus_X  = &self.Y + &self.X;
        let Y_minus_X = &self.Y - &self.X;
        let PM = &Y_plus_X * &other.Y_minus_X;
        let MP = &Y_minus_X  * &other.Y_plus_X;
        let TT2d = &self.T * &other.T2d;
        let ZZ   = &self.Z * &other.Z;
        let ZZ2  = &ZZ + &ZZ;

        CompletedPoint{
            X: &PM - &MP,
            Y: &PM + &MP,
            Z: &ZZ2 - &TT2d,
            T: &ZZ2 + &TT2d
        }
    }
}

impl<'a,'b> Add<&'b AffineNielsPoint> for &'a ExtendedPoint {
    type Output = CompletedPoint;

    fn add(self, other: &'b AffineNielsPoint) -> CompletedPoint {
        let Y_plus_X  = &self.Y + &self.X;
        let Y_minus_X = &self.Y - &self.X;
        let PP        = &Y_plus_X  * &other.y_plus_x;
        let MM        = &Y_minus_X * &other.y_minus_x;
        let Txy2d     = &self.T * &other.xy2d;
        let Z2        = &self.Z + &self.Z;

        CompletedPoint{
            X: &PP - &MM,
            Y: &PP + &MM,
            Z: &Z2 + &Txy2d,
            T: &Z2 - &Txy2d
        }
    }
}

impl<'a,'b> Sub<&'b AffineNielsPoint> for &'a ExtendedPoint {
    type Output = CompletedPoint;

    fn sub(self, other: &'b AffineNielsPoint) -> CompletedPoint {
        let Y_plus_X  = &self.Y + &self.X;
        let Y_minus_X = &self.Y - &self.X;
        let PM        = &Y_plus_X  * &other.y_minus_x;
        let MP        = &Y_minus_X * &other.y_plus_x;
        let Txy2d     = &self.T * &other.xy2d;
        let Z2        = &self.Z + &self.Z;

        CompletedPoint{
            X: &PM - &MP,
            Y: &PM + &MP,
            Z: &Z2 - &Txy2d,
            T: &Z2 + &Txy2d
        }
    }
}

impl<'a,'b> Add<&'b ExtendedPoint> for &'a ExtendedPoint {
    type Output = ExtendedPoint;
    fn add(self, other: &'b ExtendedPoint) -> ExtendedPoint {
        (self + &other.to_cached()).to_extended()
    }
}

impl<'a,'b> Sub<&'b ExtendedPoint> for &'a ExtendedPoint {
    type Output = ExtendedPoint;
    fn sub(self, other: &'b ExtendedPoint) -> ExtendedPoint {
        (self - &other.to_cached()).to_extended()
    }
}

impl<'a> Neg for &'a ExtendedPoint {
    type Output = ExtendedPoint;

    fn neg(self) -> ExtendedPoint {
        ExtendedPoint{
            X: -(&self.X),
            Y:  self.Y,
            Z:  self.Z,
            T: -(&self.T),
        }
    }
}

impl<'a> Neg for &'a ProjectiveNielsPoint {
    type Output = ProjectiveNielsPoint;

    fn neg(self) -> ProjectiveNielsPoint {
        ProjectiveNielsPoint{
            Y_plus_X:   self.Y_minus_X,
            Y_minus_X:  self.Y_plus_X,
            Z:          self.Z,
            T2d:        -(&self.T2d),
        }
    }
}


impl<'a> Neg for &'a AffineNielsPoint {
    type Output = AffineNielsPoint;

    fn neg(self) -> AffineNielsPoint {
        AffineNielsPoint{
            y_plus_x:   self.y_minus_x,
            y_minus_x:  self.y_plus_x,
            xy2d:       -(&self.xy2d)
        }
    }
}

// ------------------------------------------------------------------------
// Scalar multiplication
// ------------------------------------------------------------------------

/// Trait for scalar multiplication of an arbitrary point.
pub trait ScalarMult<S> {
    /// Compute `scalar * self`.
    fn scalar_mult(&self, scalar: &S) -> Self;
}

impl ScalarMult<Scalar> for ExtendedPoint {
    /// Scalar multiplication: compute `scalar * self`.
    ///
    /// Uses a window of size 4.  Note: for scalar multiplication of
    /// the basepoint, `basepoint_mult` is approximately 4x faster.
    fn scalar_mult(&self, scalar: &Scalar) -> ExtendedPoint {
        let A = self.to_cached();
        let mut As: [ProjectiveNielsPoint; 8] = [A; 8];
        for i in 0..7 {
            As[i+1] = (self + &As[i]).to_extended().to_cached();
        }
        let e = scalar.to_radix_16();
        let mut h = ExtendedPoint::identity();
        let mut t: CompletedPoint;
        for i in (0..64).rev() {
            h = h.mult_by_pow_2(4);
            t = &h + &select_precomputed_point(e[i], &As);
            h = t.to_extended();
        }
        h
    }
}

/// Trait for scalar multiplication of a distinguished basepoint.
pub trait BasepointMult<S> {
    /// Return the basepoint `B`.
    fn basepoint() -> Self;
    /// Compute `scalar * B`.
    fn basepoint_mult(scalar: &S) -> Self;
}

impl BasepointMult<Scalar> for ExtendedPoint {
    fn basepoint() -> ExtendedPoint {
        constants::BASEPOINT
    }

    /// Construct an `ExtendedPoint` from a `Scalar`, `scalar`, by
    /// computing the multiple `aB` of the basepoint `B`.
    ///
    /// Precondition: the scalar must be reduced.
    ///
    /// The computation proceeds as follows, as described on page 13
    /// of the Ed25519 paper.  Write the scalar `a` in radix 16 with
    /// coefficients in [-8,8), i.e.,
    ///
    ///    a = a_0 + a_1*16^1 + ... + a_63*16^63,
    ///
    /// with -8 ≤ a_i < 8.  Then
    ///
    ///    a*B = a_0*B + a_1*16^1*B + ... + a_63*16^63*B.
    ///
    /// Grouping even and odd coefficients gives
    ///
    ///    a*B =       a_0*16^0*B + a_2*16^2*B + ... + a_62*16^62*B
    ///              + a_1*16^1*B + a_3*16^3*B + ... + a_63*16^63*B
    ///        =      (a_0*16^0*B + a_2*16^2*B + ... + a_62*16^62*B)
    ///          + 16*(a_1*16^0*B + a_3*16^2*B + ... + a_63*16^62*B).
    ///
    /// We then use the `select_precomputed_point` function, which
    /// takes `-8 ≤ x < 8` and `[16^2i * B, ..., 8 * 16^2i * B]`,
    /// and returns `x * 16^2i * B` in constant time.
    fn basepoint_mult(scalar: &Scalar) -> ExtendedPoint { //GeScalarMultBase
        let e = scalar.to_radix_16();
        let mut h = ExtendedPoint::identity();
        let mut t: CompletedPoint;

        for i in (0..64).filter(|x| x % 2 == 1) {
            t = &h + &select_precomputed_point(e[i], &constants::base[i/2]);
            h = t.to_extended();
        }

        h = h.mult_by_pow_2(4);

        for i in (0..64).filter(|x| x % 2 == 0) {
            t = &h + &select_precomputed_point(e[i], &constants::base[i/2]);
            h = t.to_extended();
        }

        h
    }
}

impl ExtendedPoint {
    /// Multiply by the cofactor: compute `8 * self`.
    ///
    /// Convenience wrapper around `mult_by_pow_2`.
    #[inline]
    pub fn mult_by_cofactor(&self) -> ExtendedPoint {
        self.mult_by_pow_2(3)
    }

    /// Compute `2^k * self` by successive doublings.
    /// Requires `k > 0`.
    #[inline]
    pub fn mult_by_pow_2(&self, k: u32) -> ExtendedPoint {
        let mut r: CompletedPoint;
        let mut s = self.to_projective();
        for _ in 0..(k-1) {
            r = s.double(); s = r.to_projective();
        }
        // Unroll last iteration so we can go directly to_extended()
        r = s.double();
        return r.to_extended();
    }

    /// Determine if this point is of small order.
    ///
    /// The order of the group of points on the curve Ɛ is |Ɛ| = 8q.  Thus, to
    /// check if a point P is of small order, we multiply by 8 and then test
    /// if the result is equal to the identity.
    ///
    /// # Return
    ///
    /// True if it is of small order; false otherwise.
    pub fn is_small_order(&self) -> bool {
        let p8: ExtendedPoint = self.mult_by_pow_2(3);

        if p8.is_identity() {
            return true;
        } else {
            return false;
        }
    }
}

/// Given a point `A` and scalars `a` and `b`, compute the point
/// `aA+bB`, where `B` is the Ed25519 basepoint (i.e., `B = (x,4/5)`
/// with x positive).
///
/// # Warning
///
/// This function is *not* constant time, hence its name.
// XXX should return ExtendedPoint?
pub fn double_scalar_mult_vartime(a: &Scalar, A: &ExtendedPoint, b: &Scalar) -> ProjectivePoint {
    let a_naf = a.non_adjacent_form();
    let b_naf = b.non_adjacent_form();

    // Build a lookup table of odd multiples of A
    let mut Ai = [ProjectiveNielsPoint::identity(); 8];
    let A2 = A.double();
    Ai[0]  = A.to_cached();
    for i in 0..7 {
        Ai[i+1] = (&A2 + &Ai[i]).to_extended().to_cached();
    }
    // Now Ai = [A, 3A, 5A, 7A, 9A, 11A, 13A, 15A]

    // Find starting index
    let mut i: usize = 255;
    for j in (0..255).rev() {
        i = j;
        if a_naf[i] != 0 || b_naf[i] != 0 {
            break;
        }
    }

    let mut r = ProjectivePoint::identity();
    loop {
        let mut t = r.double();

        if a_naf[i] > 0 {
            t = &t.to_extended() + &Ai[( a_naf[i]/2) as usize];
        } else if a_naf[i] < 0 {
            t = &t.to_extended() - &Ai[(-a_naf[i]/2) as usize];
        }

        if b_naf[i] > 0 {
            t = &t.to_extended() + &constants::bi[( b_naf[i]/2) as usize];
        } else if b_naf[i] < 0 {
            t = &t.to_extended() - &constants::bi[(-b_naf[i]/2) as usize];
        }

        r = t.to_projective();

        if i == 0 {
            break;
        }
        i -= 1;
    }

    r
}

/// Given precomputed points `[P, 2P, 3P, ..., 8P]`, as well as `-8 ≤
/// x ≤ 8`, compute `x * B` in constant time, i.e., without branching
/// on x or using it as an array index.
fn select_precomputed_point<T>(x: i8, points: &[T; 8]) -> T
    where T: Identity + CTAssignable, for<'a> &'a T: Neg<Output=T>
{
    debug_assert!(x >= -8); debug_assert!(x <= 8);

    // Compute xabs = |x|
    let xmask = x >> 7;
    let xabs  = (x + xmask) ^ xmask;

    // Set t = 0 * P = identity
    let mut t = T::identity();
    for j in 1..9 {
        // Copy `points[j-1] == j*P` onto `t` in constant time if `|x| == j`.
        t.conditional_assign(&points[j-1],
                             bytes_equal_ct(xabs as u8, j as u8));
    }
    // Now t == |x| * P.

    let neg_mask = (xmask & 1) as u8;
    t.conditional_negate(neg_mask);
    // Now t == x * P.

    t
}

// ------------------------------------------------------------------------
// Elligator2 (uniform encoding/decoding of curve points)
// ------------------------------------------------------------------------

impl ExtendedPoint {
    /// Use Elligator2 to try to convert `self` to a uniformly random
    /// string.
    ///
    /// Returns `Some<[u8;32]>` if `self` is in the image of the
    /// Elligator2 map.  For a random point on the curve, this happens
    /// with probability 1/2.  Otherwise, returns `None`.
    pub fn to_uniform_representative(&self) -> Option<[u8;32]> {
        unimplemented!();
    }

    /// Use Elligator2 to convert a uniformly random string to a curve
    /// point.
    #[allow(unused_variables)] // REMOVE WHEN IMPLEMENTED
    pub fn from_uniform_representative(bytes: &[u8;32]) -> ExtendedPoint {
        unimplemented!();
    }
}

// ------------------------------------------------------------------------
// Debug traits
// ------------------------------------------------------------------------

impl Debug for ExtendedPoint {
    fn fmt(&self, f: &mut ::core::fmt::Formatter) -> ::core::fmt::Result {
        write!(f, "ExtendedPoint(\n\tX: {:?},\n\tY: {:?},\n\tZ: {:?},\n\tT: {:?}\n)",
               &self.X, &self.Y, &self.Z, &self.T)
    }
}

impl Debug for ProjectivePoint {
    fn fmt(&self, f: &mut ::core::fmt::Formatter) -> ::core::fmt::Result {
        write!(f, "ProjectivePoint(\n\tX: {:?},\n\tY: {:?},\n\tZ: {:?}\n)",
               &self.X, &self.Y, &self.Z)
    }
}

impl Debug for CompletedPoint {
    fn fmt(&self, f: &mut ::core::fmt::Formatter) -> ::core::fmt::Result {
        write!(f, "CompletedPoint(\n\tX: {:?},\n\tY: {:?},\n\tZ: {:?},\n\tT: {:?}\n)",
               &self.X, &self.Y, &self.Z, &self.T)
    }
}

impl Debug for AffineNielsPoint {
    fn fmt(&self, f: &mut ::core::fmt::Formatter) -> ::core::fmt::Result {
        write!(f, "AffineNielsPoint(\n\ty_plus_x: {:?},\n\ty_minus_x: {:?},\n\txy2d: {:?}\n)",
               &self.y_plus_x, &self.y_minus_x, &self.xy2d)
    }
}

impl Debug for ProjectiveNielsPoint {
    fn fmt(&self, f: &mut ::core::fmt::Formatter) -> ::core::fmt::Result {
        write!(f, "ProjectiveNielsPoint(\n\tY_plus_X: {:?},\n\tY_minus_X: {:?},\n\tZ: {:?},\n\tT2d: {:?}\n)",
               &self.Y_plus_X, &self.Y_minus_X, &self.Z, &self.T2d)
    }
}

// ------------------------------------------------------------------------
// Tests
// ------------------------------------------------------------------------

#[cfg(test)]
mod test {
    use test::Bencher;
    use rand::OsRng;

    use field::FieldElement;
    use scalar::Scalar;
    use subtle::CTAssignable;
    use constants;
    use constants::BASE_CMPRSSD;
    use super::*;
    use super::select_precomputed_point;

    /// The X25519 basepoint, in compressed Montgomery form.
    static BASE_CMPRSSD_MONTY: CompressedMontgomeryU =
        CompressedMontgomeryU([0x09, 0x00, 0x00, 0x00, 0x00, 0x00, 0x00, 0x00,
                               0x00, 0x00, 0x00, 0x00, 0x00, 0x00, 0x00, 0x00,
                               0x00, 0x00, 0x00, 0x00, 0x00, 0x00, 0x00, 0x00,
                               0x00, 0x00, 0x00, 0x00, 0x00, 0x00, 0x00, 0x00]);

    /// X coordinate of the basepoint.
    /// = 15112221349535400772501151409588531511454012693041857206046113283949847762202
    static BASE_X_COORD_BYTES: [u8; 32] =
        [0x1a, 0xd5, 0x25, 0x8f, 0x60, 0x2d, 0x56, 0xc9, 0xb2, 0xa7, 0x25, 0x95, 0x60, 0xc7, 0x2c, 0x69,
         0x5c, 0xdc, 0xd6, 0xfd, 0x31, 0xe2, 0xa4, 0xc0, 0xfe, 0x53, 0x6e, 0xcd, 0xd3, 0x36, 0x69, 0x21];

    static BASE2_CMPRSSD: CompressedEdwardsY =
        CompressedEdwardsY([0xc9, 0xa3, 0xf8, 0x6a, 0xae, 0x46, 0x5f, 0xe,
                            0x56, 0x51, 0x38, 0x64, 0x51, 0x0f, 0x39, 0x97,
                            0x56, 0x1f, 0xa2, 0xc9, 0xe8, 0x5e, 0xa2, 0x1d,
                            0xc2, 0x29, 0x23, 0x09, 0xf3, 0xcd, 0x60, 0x22]);

    static BASE16_CMPRSSD: CompressedEdwardsY =
        CompressedEdwardsY([0xeb, 0x27, 0x67, 0xc1, 0x37, 0xab, 0x7a, 0xd8,
                            0x27, 0x9c, 0x07, 0x8e, 0xff, 0x11, 0x6a, 0xb0,
                            0x78, 0x6e, 0xad, 0x3a, 0x2e, 0x0f, 0x98, 0x9f,
                            0x72, 0xc3, 0x7f, 0x82, 0xf2, 0x96, 0x96, 0x70]);

    /// 4493907448824000747700850167940867464579944529806937181821189941592931634714
    static A_SCALAR: Scalar = Scalar([
        0x1a, 0x0e, 0x97, 0x8a, 0x90, 0xf6, 0x62, 0x2d,
        0x37, 0x47, 0x02, 0x3f, 0x8a, 0xd8, 0x26, 0x4d,
        0xa7, 0x58, 0xaa, 0x1b, 0x88, 0xe0, 0x40, 0xd1,
        0x58, 0x9e, 0x7b, 0x7f, 0x23, 0x76, 0xef, 0x09]);

    /// 2506056684125797857694181776241676200180934651973138769173342316833279714961
    static B_SCALAR: Scalar = Scalar([
        0x91, 0x26, 0x7a, 0xcf, 0x25, 0xc2, 0x09, 0x1b,
        0xa2, 0x17, 0x74, 0x7b, 0x66, 0xf0, 0xb3, 0x2e,
        0x9d, 0xf2, 0xa5, 0x67, 0x41, 0xcf, 0xda, 0xc4,
        0x56, 0xa7, 0xd4, 0xaa, 0xb8, 0x60, 0x8a, 0x05]);

    /// A_SCALAR * basepoint, computed with ed25519.py
    static A_TIMES_BASEPOINT: CompressedEdwardsY = CompressedEdwardsY([
        0xea, 0x27, 0xe2, 0x60, 0x53, 0xdf, 0x1b, 0x59,
        0x56, 0xf1, 0x4d, 0x5d, 0xec, 0x3c, 0x34, 0xc3,
        0x84, 0xa2, 0x69, 0xb7, 0x4c, 0xc3, 0x80, 0x3e,
        0xa8, 0xe2, 0xe7, 0xc9, 0x42, 0x5e, 0x40, 0xa5]);

    /// A_SCALAR * (A_TIMES_BASEPOINT) + B_SCALAR * BASEPOINT
    static DOUBLE_SCALAR_MULT_RESULT: CompressedEdwardsY = CompressedEdwardsY([
        0x7d, 0xfd, 0x6c, 0x45, 0xaf, 0x6d, 0x6e, 0x0e,
        0xba, 0x20, 0x37, 0x1a, 0x23, 0x64, 0x59, 0xc4,
        0xc0, 0x46, 0x83, 0x43, 0xde, 0x70, 0x4b, 0x85,
        0x09, 0x6f, 0xfe, 0x35, 0x4f, 0x13, 0x2b, 0x42]);

    #[test]
    /// Test that the constant for sqrt(-486664) really is a square
    /// root of -486664.
    /// XXX this should be a test in constants.rs ??
    fn test_sqrt_minus_aplus2() {
        let minus_aplus2 = FieldElement([-486664,0,0,0,0,0,0,0,0,0]);
        let sqrt = constants::SQRT_MINUS_APLUS2;
        let sq = &sqrt * &sqrt;
        assert_eq!(sq, minus_aplus2);
    }

    /// Test Montgomery conversion against the X25519 basepoint.
    #[test]
    fn test_basepoint_to_montgomery() {
        let bp       =  BASE_CMPRSSD.decompress().unwrap();
        let bp_monty =  bp.compress_montgomery().unwrap();
        assert_eq!(bp_monty, BASE_CMPRSSD_MONTY);
    }

    /// Test Montgomery conversion against the X25519 basepoint.
    #[test]
    fn test_basepoint_from_montgomery() {
        let bp = BASE_CMPRSSD_MONTY.decompress().unwrap();
        let bp_compressed_edwards = bp.compress_edwards();
        assert_eq!(bp_compressed_edwards, BASE_CMPRSSD);
    }

    /// If u = -1, then v^2 = u*(u^2+486662*u+1) = 486660.
    /// But 486660 is nonsquare mod p, so this should fail.
    ///
    /// XXX what does Signal do here?
    #[test]
    fn test_u_minus_one_monty() {
        let mut m1 = FieldElement::zero();
        m1[0] = -1;
        let m1_bytes = m1.to_bytes();
        let div_by_zero_u = CompressedMontgomeryU(m1_bytes);
        assert!(div_by_zero_u.decompress().is_none());
    }

    /// Montgomery compression of the identity point should
    /// fail (it's sent to infinity).
    #[test]
    fn test_identity_to_monty() {
        let id = ExtendedPoint::identity();
        assert!(id.compress_montgomery().is_none());
    }

    /// Test round-trip decompression for the basepoint.
    #[test]
    fn test_basepoint_decompression_compression() {
        let base_X = FieldElement::from_bytes(&BASE_X_COORD_BYTES);
        let bp  =  BASE_CMPRSSD.decompress().unwrap();
        let bp2 = BASE2_CMPRSSD.decompress().unwrap();
        assert!( bp.is_valid());
        assert!(bp2.is_valid());
        let compressed  =  bp.compress_edwards();
        let compressed2 = bp2.compress_edwards();
        // Check that decompression actually gives the correct X coordinate
        assert_eq!(base_X, bp.X);
        assert_eq!(compressed,   BASE_CMPRSSD);
        assert_eq!(compressed2, BASE2_CMPRSSD);
    }

    /// Test sign handling in decompression
    #[test]
    fn test_decompression_sign_handling() {
        let mut m_bp_bytes: [u8;32] = BASE_CMPRSSD.as_bytes().clone();
        // Set the high bit of the last byte to flip the sign
        m_bp_bytes[31] |= 1 << 7;
        let m_bp = CompressedEdwardsY(m_bp_bytes).decompress().unwrap();
        let bp = BASE_CMPRSSD.decompress().unwrap();
        assert_eq!(m_bp.X, -(&bp.X));
        assert_eq!(m_bp.Y,  bp.Y);
        assert_eq!(m_bp.Z,  bp.Z);
        assert_eq!(m_bp.T, -(&bp.T));
    }

    /// Test that computing 1*basepoint gives the correct basepoint.
    #[test]
    fn test_basepoint_mult_one_vs_basepoint() {
        let bp = ExtendedPoint::basepoint_mult(&Scalar::one());
        let compressed = bp.compress_edwards();
        assert_eq!(compressed, BASE_CMPRSSD);
    }

    /// Test `impl Add<ExtendedPoint> for ExtendedPoint`
    /// using basepoint + basepoint versus the 2*basepoint constant.
    #[test]
    fn test_basepoint_plus_basepoint() {
        let bp = BASE_CMPRSSD.decompress().unwrap();
        let bp_added = &bp + &bp;
        assert_eq!(  bp_added.compress_edwards(), BASE2_CMPRSSD);
    }

    /// Test `impl Add<ProjectiveNielsPoint> for ExtendedPoint`
    /// using the basepoint, basepoint2 constants
    #[test]
    fn test_basepoint_plus_basepoint_cached() {
        let bp = BASE_CMPRSSD.decompress().unwrap();
        let bp_added = (&bp + &bp.to_cached()).to_extended();
        assert_eq!(  bp_added.compress_edwards(), BASE2_CMPRSSD);
    }

    /// Test `impl Add<AffineNielsPoint> for ExtendedPoint`
    /// using the basepoint, basepoint2 constants
    #[test]
    fn test_basepoint_plus_basepoint_precomputed() {
        let bp = BASE_CMPRSSD.decompress().unwrap();
        // on decode, Z =1, so x = X/Z = X, y = Y/Z = Y, xy = T
        let bp_precomputed = AffineNielsPoint{
            y_plus_x:  &bp.Y + &bp.X,
            y_minus_x: &bp.Y - &bp.X,
            xy2d:      &bp.T * &constants::d2,
        };
        let bp_added = (&bp + &bp_precomputed).to_extended();
        assert_eq!(  bp_added.compress_edwards(), BASE2_CMPRSSD);
    }

    #[test]
    fn test_extended_point_equality() {
        let two = [2, 0, 0, 0, 0, 0, 0, 0, 0, 0, 0, 0, 0, 0, 0, 0,
                   0, 0, 0, 0, 0, 0, 0, 0, 0, 0, 0, 0, 0, 0, 0, 0 ];
        let id1 = ExtendedPoint::identity();
        let id2 = ExtendedPoint{
            X: FieldElement::zero(),
            Y: FieldElement::from_bytes(&two),
            Z: FieldElement::from_bytes(&two),
            T: FieldElement::zero()};

        assert!(id1.ct_eq(&id2) == 1u8);
    }

    /// Sanity check for conversion to precomputed points
    #[test]
    fn test_convert_to_precomputed() {
        // construct a point as aB so it has denominators (ie. Z != 1)
        let aB = ExtendedPoint::basepoint_mult(&A_SCALAR);
        let aB_pc = aB.to_precomputed();
        let id = ExtendedPoint::identity();
        let P = &id + &aB_pc;
        assert_eq!(P.to_extended().compress_edwards(), aB.compress_edwards())
    }

    /// Test basepoint_mult versus a known scalar multiple from ed25519.py
    #[test]
    fn test_basepoint_mult() {
        let aB = ExtendedPoint::basepoint_mult(&A_SCALAR);
        assert_eq!(aB.compress_edwards(), A_TIMES_BASEPOINT);
    }

    /// Test scalar_mult versus a known scalar multiple from ed25519.py
    #[test]
    fn test_scalar_mult() {
        let bp = BASE_CMPRSSD.decompress().unwrap();
        let aB = bp.scalar_mult(&A_SCALAR);
        assert_eq!(aB.compress_edwards(), A_TIMES_BASEPOINT);
    }

    /// Test double_scalar_mult_vartime vs ed25519.py
    #[test]
    fn test_double_scalar_mult_vartime() {
        let A = A_TIMES_BASEPOINT.decompress().unwrap();
        let result = double_scalar_mult_vartime(&A_SCALAR, &A, &B_SCALAR);
        assert_eq!(result.compress_edwards(), DOUBLE_SCALAR_MULT_RESULT);
    }

    /// Test basepoint.double() versus the 2*basepoint constant.
    #[test]
    fn test_basepoint_double() {
        let bp = BASE_CMPRSSD.decompress().unwrap();
        let bp_doubled = bp.double();
        assert_eq!(bp_doubled.compress_edwards(), BASE2_CMPRSSD);
    }

    /// Test that computing 2*basepoint is the same as basepoint.double()
    #[test]
    fn test_scalar_mult_two_vs_double() {
        // XXX this seems like a pain point: better way to construct small
        // scalars?
        let two = Scalar([ 2, 0, 0, 0, 0, 0, 0, 0, 0, 0, 0, 0, 0, 0, 0, 0,
                           0, 0, 0, 0, 0, 0, 0, 0, 0, 0, 0, 0, 0, 0, 0, 0 ]);
        let bp = BASE_CMPRSSD.decompress().unwrap();
        let bp_doubled = bp.double();
        let bp2 = ExtendedPoint::basepoint_mult(&two);
        assert_eq!(bp_doubled.compress_edwards(), bp2.compress_edwards());
    }

    #[test]
    fn test_basepoint_projective_extended_round_trip() {
        let bp = BASE_CMPRSSD.decompress().unwrap();
        let bp_roundtrip = bp.to_projective().to_extended();

        assert_eq!(BASE_CMPRSSD, bp_roundtrip.compress_edwards());
    }

    /// Test computing 16*basepoint vs mult_by_pow_2
    #[test]
    fn test_mult_by_pow_2() {
        let bp   =   BASE_CMPRSSD.decompress().unwrap();
        let bp16 = bp.mult_by_pow_2(4);
        assert_eq!(bp16.compress_edwards(), BASE16_CMPRSSD);
    }

    /// The basepoint, doubled, minus the basepoint should equal the basepoint.
    #[test]
    fn test_ge_sub() {
        let p1: ExtendedPoint = BASE_CMPRSSD.decompress().unwrap();
        let p2: ExtendedPoint = BASE2_CMPRSSD.decompress().unwrap();
        let p3: ExtendedPoint = (&p2 - &p1.to_cached()).to_extended();

        assert_eq!(p1.compress_edwards(), p3.compress_edwards());
    }

    /// The basepoint plus the identity should equal the basepoint.
    #[test]
    fn test_ge_add() {
        let p1: ExtendedPoint = BASE_CMPRSSD.decompress().unwrap();
        let p2: ExtendedPoint = ExtendedPoint::identity();
        let p3: ExtendedPoint = (&p1 + &p2.to_cached()).to_extended();

        assert_eq!(p1.compress_edwards(), p3.compress_edwards());
    }

    #[test]
    fn test_AffineNielsPoint_conditional_assign() {
        let id     = AffineNielsPoint::identity();
        let mut p1 = AffineNielsPoint::identity();
        let p2:     AffineNielsPoint = AffineNielsPoint{
            y_plus_x:  FieldElement([1, 2, 3, 4, 5, 6, 7, 8, 9, 10]),
            y_minus_x: FieldElement([11, 22, 33, 44, 55, 66, 77, 88, 99, 100]),
            xy2d:    FieldElement([10, 20, 30, 40, 50, 60, 70, 80, 90, 101]),
        };

        p1.conditional_assign(&p2, 0);
        assert_eq!(p1.y_plus_x,  id.y_plus_x);
        assert_eq!(p1.y_minus_x, id.y_minus_x);
        assert_eq!(p1.xy2d,      id.xy2d);
        p1.conditional_assign(&p2, 1);
        assert_eq!(p1.y_plus_x,  p2.y_plus_x);
        assert_eq!(p1.y_minus_x, p2.y_minus_x);
        assert_eq!(p1.xy2d,      p2.xy2d);
    }

    #[test]
    fn test_is_small_order() {
        let p1: ExtendedPoint = ExtendedPoint::identity();
        let p2: ExtendedPoint = BASE_CMPRSSD.decompress().unwrap();

        assert!(p1.is_small_order() == true);
        assert!(p2.is_small_order() == false);
    }

    #[test]
    fn test_compressed_identity() {
        assert_eq!(ExtendedPoint::identity().compress(),
                   CompressedEdwardsY::identity());
    }

    #[test]
    fn test_is_identity() {
        assert!(ExtendedPoint::identity().is_identity());
    }

    #[test]
    fn test_montgomery_u_is_neg_one_rejected() {
        let fe_u: FieldElement = FieldElement::minus_one();
        let u: CompressedMontgomeryU = CompressedMontgomeryU(fe_u.to_bytes());
        let result: Option<ExtendedPoint> = u.decompress();

        assert!(result.is_none());
    }

    #[bench]
    fn bench_basepoint_mult(b: &mut Bencher) {
        b.iter(|| ExtendedPoint::basepoint_mult(&A_SCALAR));
    }

    #[bench]
    fn bench_scalar_mult(b: &mut Bencher) {
        let bp = BASE_CMPRSSD.decompress().unwrap();
        b.iter(|| bp.scalar_mult(&A_SCALAR));
    }

    #[bench]
    fn bench_select_precomputed_point(b: &mut Bencher) {
        b.iter(|| select_precomputed_point(0, &constants::base[12]));
    }

    #[bench]
    fn bench_double_scalar_mult_vartime(bench: &mut Bencher) {
        let A = A_TIMES_BASEPOINT.decompress().unwrap();
        bench.iter(|| double_scalar_mult_vartime(&A_SCALAR, &A, &B_SCALAR));
    }

    #[bench]
    fn bench_extended_add_cached(b: &mut Bencher) {
        let p1 = BASE_CMPRSSD.decompress().unwrap();
        let p2 = BASE2_CMPRSSD.decompress().unwrap().to_cached();

        b.iter(| | &p1 + &p2);
    }

    #[bench]
    fn bench_extended_add_cached_to_extended(b: &mut Bencher) {
        let p1 = BASE_CMPRSSD.decompress().unwrap();
        let p2 = BASE2_CMPRSSD.decompress().unwrap().to_cached();

        b.iter(| | (&p1 + &p2).to_extended());
    }

    #[bench]
    fn bench_extended_add_precomputed(b: &mut Bencher) {
        let p1 = BASE_CMPRSSD.decompress().unwrap();
        let p2 = select_precomputed_point(6, &constants::base[27]);

        b.iter(| | &p1 + &p2);
    }

    #[bench]
    fn bench_extended_add_precomputed_to_extended(b: &mut Bencher) {
        let p1 = BASE_CMPRSSD.decompress().unwrap();
        let p2 = select_precomputed_point(6, &constants::base[27]);

        b.iter(| | (&p1 + &p2).to_extended());
    }

    #[bench]
    fn bench_double(b: &mut Bencher) {
        let p1 = BASE_CMPRSSD.decompress().unwrap().to_projective();

        b.iter(| | p1.double() );
    }

    #[bench]
    fn bench_double_to_extended(b: &mut Bencher) {
        let p1 = BASE_CMPRSSD.decompress().unwrap().to_projective();

        b.iter(| | p1.double().to_extended() );
    }

    #[bench]
    fn bench_mult_by_pow2_4(b: &mut Bencher) {
        let p1 = BASE_CMPRSSD.decompress().unwrap();

        b.iter(| | p1.mult_by_pow_2(4) );
    }

    #[bench]
    fn bench_compress_edwards(b: &mut Bencher) {
        let mut rng: OsRng = OsRng::new().unwrap();
        let p1: ExtendedPoint = ExtendedPoint::basepoint_mult(&Scalar::random(&mut rng));

        b.iter(| | p1.compress_edwards() );
    }

    #[bench]
    fn bench_compress_montgomery(b: &mut Bencher) {
        let mut rng: OsRng = OsRng::new().unwrap();
        let p1: ExtendedPoint = ExtendedPoint::basepoint_mult(&Scalar::random(&mut rng));

        b.iter(| | p1.compress_montgomery() );
    }
}<|MERGE_RESOLUTION|>--- conflicted
+++ resolved
@@ -451,12 +451,8 @@
 
 impl CTEq for ExtendedPoint {
     fn ct_eq(&self, other: &ExtendedPoint) -> u8 {
-<<<<<<< HEAD
-        arrays_equal_ct( self.compress().as_bytes(),
-                        other.compress().as_bytes())
-=======
-        arrays_equal_ct(&self.compress_edwards().0, &other.compress_edwards().0)
->>>>>>> 20ace8da
+        arrays_equal_ct( self.compress_edwards().as_bytes(),
+                        other.compress_edwards().as_bytes())
     }
 }
 
