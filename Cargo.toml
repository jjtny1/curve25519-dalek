[package]
name = "curve25519-dalek"
# Before incrementing:
# - update CHANGELOG
# - update html_root_url
# - update README if required by semver
<<<<<<< HEAD
version = "3.1.0"
=======
# - if README was updated, also update module documenation in src/lib.rs
version = "3.0.3"
>>>>>>> dc19aa2a
authors = ["Isis Lovecruft <isis@patternsinthevoid.net>",
           "Henry de Valence <hdevalence@hdevalence.ca>"]
readme = "README.md"
license = "BSD-3-Clause"
repository = "https://github.com/dalek-cryptography/curve25519-dalek"
homepage = "https://dalek.rs/curve25519-dalek"
documentation = "https://docs.rs/curve25519-dalek"
categories = ["cryptography", "no-std"]
keywords = ["cryptography", "crypto", "ristretto", "curve25519", "ristretto255"]
description = "A pure-Rust implementation of group operations on ristretto255 and Curve25519"
exclude = [
    "**/.gitignore",
    ".gitignore",
    ".travis.yml",
]

[package.metadata.docs.rs]
# Disabled for now since this is borked; tracking https://github.com/rust-lang/docs.rs/issues/302
# rustdoc-args = ["--html-in-header", ".cargo/registry/src/github.com-1ecc6299db9ec823/curve25519-dalek-0.13.2/rustdoc-include-katex-header.html"]
features = ["nightly", "simd_backend"]

[badges]
travis-ci = { repository = "dalek-cryptography/curve25519-dalek", branch = "master"}

[dev-dependencies]
sha2 = { version = "0.9", default-features = false }
bincode = "1"
criterion = "0.3.0"
hex = "0.4.2"
rand = "0.7"

[[bench]]
name = "dalek_benchmarks"
harness = false

[dependencies]
rand_core = { version = "0.5", default-features = false }
byteorder = { version = "^1.2.3", default-features = false, features = ["i128"] }
digest = { version = "0.9", default-features = false }
subtle = { version = "^2.2.1", default-features = false }
serde = { version = "1.0", default-features = false, optional = true, features = ["derive"] }
# The original packed_simd package was orphaned, see
# https://github.com/rust-lang/packed_simd/issues/303#issuecomment-701361161
packed_simd = { version = "0.3.4", package = "packed_simd_2", features = ["into_bits"], optional = true }
zeroize = { version = "1", default-features = false }
fiat-crypto = { version = "0.1.6", optional = true}

[features]
nightly = ["subtle/nightly"]
default = ["std", "u64_backend"]
std = ["alloc", "subtle/std", "rand_core/std"]
alloc = ["zeroize/alloc"]

# The u32 backend uses u32s with u64 products.
u32_backend = []
# The u64 backend uses u64s with u128 products.
u64_backend = []
# fiat-u64 backend (with formally-verified field arith) uses u64s with u128 products.
fiat_u64_backend = ["fiat-crypto"]
# fiat-u32 backend (with formally-verified field arith) uses u32s with u64 products.
fiat_u32_backend = ["fiat-crypto"]
# The SIMD backend uses parallel formulas, using either AVX2 or AVX512-IFMA.
simd_backend = ["nightly", "u64_backend", "packed_simd"]
# DEPRECATED: this is now an alias for `simd_backend` and may be removed
# in some future release.
avx2_backend = ["simd_backend"]<|MERGE_RESOLUTION|>--- conflicted
+++ resolved
@@ -4,12 +4,8 @@
 # - update CHANGELOG
 # - update html_root_url
 # - update README if required by semver
-<<<<<<< HEAD
+# - if README was updated, also update module documenation in src/lib.rs
 version = "3.1.0"
-=======
-# - if README was updated, also update module documenation in src/lib.rs
-version = "3.0.3"
->>>>>>> dc19aa2a
 authors = ["Isis Lovecruft <isis@patternsinthevoid.net>",
            "Henry de Valence <hdevalence@hdevalence.ca>"]
 readme = "README.md"
